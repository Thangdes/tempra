--- conflicted
+++ resolved
@@ -21,7 +21,7 @@
     DatabaseModule,
     HealthModule,
     UsersModule,
-<<<<<<< HEAD
+    EventModule,
 
     AuthModule,
     UsersModule,
@@ -31,9 +31,8 @@
       provide: APP_GUARD,
       useClass: JwtAuthGuard,
     },
-=======
-    EventModule,
->>>>>>> b90d3409
+
+    
   ],
 })
 export class AppModule {}